package v1

import (
	"encoding/json"
	"fmt"
	"strings"

	v "github.com/hashicorp/go-version"
	"github.com/pkg/errors"
	appsv1 "k8s.io/api/apps/v1"
	corev1 "k8s.io/api/core/v1"
	metav1 "k8s.io/apimachinery/pkg/apis/meta/v1"
	"k8s.io/apimachinery/pkg/util/intstr"
	k8sversion "k8s.io/apimachinery/pkg/version"
)

// PerconaXtraDBClusterSpec defines the desired state of PerconaXtraDBCluster
type PerconaXtraDBClusterSpec struct {
	Platform              *Platform                            `json:"platform,omitempty"`
	Pause                 bool                                 `json:"pause,omitempty"`
	SecretsName           string                               `json:"secretsName,omitempty"`
	SSLSecretName         string                               `json:"sslSecretName,omitempty"`
	SSLInternalSecretName string                               `json:"sslInternalSecretName,omitempty"`
	PXC                   *PodSpec                             `json:"pxc,omitempty"`
	ProxySQL              *PodSpec                             `json:"proxysql,omitempty"`
	PMM                   *PMMSpec                             `json:"pmm,omitempty"`
	Backup                *PXCScheduledBackup                  `json:"backup,omitempty"`
	UpdateStrategy        appsv1.StatefulSetUpdateStrategyType `json:"updateStrategy,omitempty"`
	AllowUnsafeConfig     bool                                 `json:"allowUnsafeConfigurations,omitempty"`
}

type PXCScheduledBackup struct {
	Image              string                        `json:"image,omitempty"`
	ImagePullSecrets   []corev1.LocalObjectReference `json:"imagePullSecrets,omitempty"`
	Schedule           []PXCScheduledBackupSchedule  `json:"schedule,omitempty"`
	Storages           map[string]*BackupStorageSpec `json:"storages,omitempty"`
	ServiceAccountName string                        `json:"serviceAccountName,omitempty"`
}

type PXCScheduledBackupSchedule struct {
	Name        string `json:"name,omitempty"`
	Schedule    string `json:"schedule,omitempty"`
	Keep        int    `json:"keep,omitempty"`
	StorageName string `json:"storageName,omitempty"`
}
type AppState string

const (
	AppStateUnknown AppState = "unknown"
	AppStateInit             = "initializing"
	AppStateReady            = "ready"
	AppStateError            = "error"
)

// PerconaXtraDBClusterStatus defines the observed state of PerconaXtraDBCluster
type PerconaXtraDBClusterStatus struct {
	PXC        AppStatus          `json:"pxc,omitempty"`
	ProxySQL   AppStatus          `json:"proxysql,omitempty"`
	Host       string             `json:"host,omitempty"`
	Messages   []string           `json:"message,omitempty"`
	Status     AppState           `json:"state,omitempty"`
	Conditions []ClusterCondition `json:"conditions,omitempty"`
}

type ConditionStatus string

const (
	ConditionTrue    ConditionStatus = "True"
	ConditionFalse                   = "False"
	ConditionUnknown                 = "Unknown"
)

type ClusterConditionType string

const (
	ClusterReady      ClusterConditionType = "Ready"
	ClusterInit                            = "Initializing"
	ClusterPXCReady                        = "PXCReady"
	ClusterProxyReady                      = "ProxySQLReady"
	ClusterError                           = "Error"
)

type ClusterCondition struct {
	Status             ConditionStatus      `json:"status"`
	Type               ClusterConditionType `json:"type"`
	LastTransitionTime metav1.Time          `json:"lastTransitionTime,omitempty"`
	Reason             string               `json:"reason,omitempty"`
	Message            string               `json:"message,omitempty"`
}

type AppStatus struct {
	Size    int32    `json:"size,omitempty"`
	Ready   int32    `json:"ready"`
	Status  AppState `json:"status,omitempty"`
	Message string   `json:"message,omitempty"`
}

// +k8s:deepcopy-gen:interfaces=k8s.io/apimachinery/pkg/runtime.Object

// PerconaXtraDBCluster is the Schema for the perconaxtradbclusters API
// +k8s:openapi-gen=true
type PerconaXtraDBCluster struct {
	metav1.TypeMeta   `json:",inline"`
	metav1.ObjectMeta `json:"metadata,omitempty"`

	Spec    PerconaXtraDBClusterSpec   `json:"spec,omitempty"`
	Status  PerconaXtraDBClusterStatus `json:"status,omitempty"`
	version *v.Version
}

// +k8s:deepcopy-gen:interfaces=k8s.io/apimachinery/pkg/runtime.Object

// PerconaXtraDBClusterList contains a list of PerconaXtraDBCluster
type PerconaXtraDBClusterList struct {
	metav1.TypeMeta `json:",inline"`
	metav1.ListMeta `json:"metadata,omitempty"`
	Items           []PerconaXtraDBCluster `json:"items"`
}

type PodSpec struct {
	Enabled                       bool                          `json:"enabled,omitempty"`
	Size                          int32                         `json:"size,omitempty"`
	Image                         string                        `json:"image,omitempty"`
	Resources                     *PodResources                 `json:"resources,omitempty"`
	VolumeSpec                    *VolumeSpec                   `json:"volumeSpec,omitempty"`
	Affinity                      *PodAffinity                  `json:"affinity,omitempty"`
	NodeSelector                  map[string]string             `json:"nodeSelector,omitempty"`
	Tolerations                   []corev1.Toleration           `json:"tolerations,omitempty"`
	PriorityClassName             string                        `json:"priorityClassName,omitempty"`
	Annotations                   map[string]string             `json:"annotations,omitempty"`
	Labels                        map[string]string             `json:"labels,omitempty"`
	ImagePullSecrets              []corev1.LocalObjectReference `json:"imagePullSecrets,omitempty"`
	AllowUnsafeConfig             bool                          `json:"allowUnsafeConfigurations,omitempty"`
	Configuration                 string                        `json:"configuration,omitempty"`
	PodDisruptionBudget           *PodDisruptionBudgetSpec      `json:"podDisruptionBudget,omitempty"`
	SSLSecretName                 string                        `json:"sslSecretName,omitempty"`
	SSLInternalSecretName         string                        `json:"sslInternalSecretName,omitempty"`
	TerminationGracePeriodSeconds *int64                        `json:"gracePeriod,omitempty"`
	ForceUnsafeBootstrap          bool                          `json:"forceUnsafeBootstrap,omitempty"`
	ServiceType                   *corev1.ServiceType           `json:"serviceType,omitempty"`
	SchedulerName                 string                        `json:"schedulerName,omitempty"`
	ReadinessInitialDelaySeconds  *int32                        `json:"readinessDelaySec,omitempty"`
	LivenessInitialDelaySeconds   *int32                        `json:"livenessDelaySec,omitempty"`
	SecurityContext               *corev1.PodSecurityContext    `json:"securityContext,omitempty"`
}

type PodDisruptionBudgetSpec struct {
	MinAvailable   *intstr.IntOrString `json:"minAvailable,omitempty"`
	MaxUnavailable *intstr.IntOrString `json:"maxUnavailable,omitempty"`
}

type PodAffinity struct {
	TopologyKey *string          `json:"antiAffinityTopologyKey,omitempty"`
	Advanced    *corev1.Affinity `json:"advanced,omitempty"`
}

type PodResources struct {
	Requests *ResourcesList `json:"requests,omitempty"`
	Limits   *ResourcesList `json:"limits,omitempty"`
}

type PMMSpec struct {
	Enabled         bool                       `json:"enabled,omitempty"`
	ServerHost      string                     `json:"serverHost,omitempty"`
	Image           string                     `json:"image,omitempty"`
	ServerUser      string                     `json:"serverUser,omitempty"`
	Resources       *PodResources              `json:"resources,omitempty"`
	SecurityContext *corev1.PodSecurityContext `json:"securityContext,omitempty"`
}

type ResourcesList struct {
	Memory string `json:"memory,omitempty"`
	CPU    string `json:"cpu,omitempty"`
}

type BackupStorageSpec struct {
<<<<<<< HEAD
	Type            BackupStorageType          `json:"type"`
	S3              BackupStorageS3Spec        `json:"s3,omitempty"`
	Volume          *VolumeSpec                `json:"volume,omitempty"`
	NodeSelector    map[string]string          `json:"nodeSelector,omitempty"`
	Resources       *PodResources              `json:"resources,omitempty"`
	SecurityContext *corev1.PodSecurityContext `json:"securityContext,omitempty"`
=======
	Type              BackupStorageType   `json:"type"`
	S3                BackupStorageS3Spec `json:"s3,omitempty"`
	Volume            *VolumeSpec         `json:"volume,omitempty"`
	NodeSelector      map[string]string   `json:"nodeSelector,omitempty"`
	Resources         *PodResources       `json:"resources,omitempty"`
	Affinity          *corev1.Affinity    `json:"affinity,omitempty"`
	Tolerations       []corev1.Toleration `json:"tolerations,omitempty"`
	Annotations       map[string]string   `json:"annotations,omitempty"`
	Labels            map[string]string   `json:"labels,omitempty"`
	SchedulerName     string              `json:"schedulerName,omitempty"`
	PriorityClassName string              `json:"priorityClassName,omitempty"`
>>>>>>> 00fc445f
}

type BackupStorageType string

const (
	BackupStorageFilesystem BackupStorageType = "filesystem"
	BackupStorageS3         BackupStorageType = "s3"
)

type BackupStorageS3Spec struct {
	Bucket            string `json:"bucket"`
	CredentialsSecret string `json:"credentialsSecret"`
	Region            string `json:"region,omitempty"`
	EndpointURL       string `json:"endpointUrl,omitempty"`
}

type VolumeSpec struct {
	// EmptyDir to use as data volume for mysql. EmptyDir represents a temporary
	// directory that shares a pod's lifetime.
	// +optional
	EmptyDir *corev1.EmptyDirVolumeSource `json:"emptyDir,omitempty"`

	// HostPath to use as data volume for mysql. HostPath represents a
	// pre-existing file or directory on the host machine that is directly
	// exposed to the container.
	// +optional
	HostPath *corev1.HostPathVolumeSource `json:"hostPath,omitempty"`

	// PersistentVolumeClaim to specify PVC spec for the volume for mysql data.
	// It has the highest level of precedence, followed by HostPath and
	// EmptyDir. And represents the PVC specification.
	// +optional
	PersistentVolumeClaim *corev1.PersistentVolumeClaimSpec `json:"persistentVolumeClaim,omitempty"`
}

type Volume struct {
	PVCs    []corev1.PersistentVolumeClaim
	Volumes []corev1.Volume
}

type Platform string

const (
	PlatformUndef      Platform = ""
	PlatformKubernetes          = "kubernetes"
	PlatformOpenshift           = "openshift"
)

// ServerVersion represents info about k8s / openshift server version
type ServerVersion struct {
	Platform Platform
	Info     k8sversion.Info
}

type App interface {
	AppContainer(spec *PodSpec, secrets string, cr *PerconaXtraDBCluster) (corev1.Container, error)
	SidecarContainers(spec *PodSpec, secrets string) []corev1.Container
	PMMContainer(spec *PMMSpec, secrets string, cr *PerconaXtraDBCluster) (corev1.Container, error)
	Volumes(podSpec *PodSpec, cr *PerconaXtraDBCluster) (*Volume, error)
	Labels() map[string]string
}

type StatefulApp interface {
	App
	StatefulSet() *appsv1.StatefulSet
	Service() string
}

const clusterNameMaxLen = 22

var defaultPXCGracePeriodSec int64 = 600

// ErrClusterNameOverflow upspring when the cluster name is longer than acceptable
var ErrClusterNameOverflow = fmt.Errorf("cluster (pxc) name too long, must be no more than %d characters", clusterNameMaxLen)

// CheckNSetDefaults sets defaults options and overwrites wrong settings
// and checks if other options' values are allowable
// returned "changed" means CR should be updated on cluster
func (cr *PerconaXtraDBCluster) CheckNSetDefaults() (changed bool, err error) {
	err = cr.setVersion()
	if err != nil {
		return false, errors.Wrap(err, "set version")
	}

	if len(cr.Name) > clusterNameMaxLen {
		return false, ErrClusterNameOverflow
	}

	c := cr.Spec
	if c.PXC != nil {
		c.PXC.AllowUnsafeConfig = c.AllowUnsafeConfig
		if c.PXC.VolumeSpec == nil {
			return false, fmt.Errorf("PXC: volumeSpec should be specified")
		}
		changed, err = c.PXC.VolumeSpec.reconcileOpts()
		if err != nil {
			return false, fmt.Errorf("PXC.Volume: %v", err)
		}

		if len(c.SSLSecretName) > 0 {
			c.PXC.SSLSecretName = c.SSLSecretName
		} else {
			c.PXC.SSLSecretName = cr.Name + "-ssl"
		}

		if len(c.SSLInternalSecretName) > 0 {
			c.PXC.SSLInternalSecretName = c.SSLInternalSecretName
		} else {
			c.PXC.SSLInternalSecretName = cr.Name + "-ssl-internal"
		}

		// pxc replicas shouldn't be less than 3 for safe configuration
		if c.PXC.Size < 3 && !c.PXC.AllowUnsafeConfig {
			c.PXC.Size = 3
		}

		// number of pxc replicas should be an odd
		if c.PXC.Size%2 == 0 && !c.PXC.AllowUnsafeConfig {
			c.PXC.Size++
		}

		// Set maxUnavailable = 1 by default for PodDisruptionBudget-PXC.
		// It's a description of the number of pods from that set that can be unavailable after the eviction.
		if c.PXC.PodDisruptionBudget == nil {
			defaultMaxUnavailable := intstr.FromInt(1)
			c.PXC.PodDisruptionBudget = &PodDisruptionBudgetSpec{MaxUnavailable: &defaultMaxUnavailable}
		}

		if c.PXC.TerminationGracePeriodSeconds == nil {
			c.PXC.TerminationGracePeriodSeconds = &defaultPXCGracePeriodSec
		}

		c.PXC.reconcileAffinityOpts()

		if c.Pause {
			c.PXC.Size = 0
		}

		if c.PMM != nil {
			c.PMM.Resources = c.PXC.Resources
		}
	}

	if c.ProxySQL != nil && c.ProxySQL.Enabled {
		c.ProxySQL.AllowUnsafeConfig = c.AllowUnsafeConfig
		if c.ProxySQL.VolumeSpec == nil {
			return false, fmt.Errorf("ProxySQL: volumeSpec should be specified")
		}
		changed, err = c.ProxySQL.VolumeSpec.reconcileOpts()
		if err != nil {
			return false, fmt.Errorf("ProxySQL.Volume: %v", err)
		}

		if len(c.SSLSecretName) > 0 {
			c.ProxySQL.SSLSecretName = c.SSLSecretName
		} else {
			c.ProxySQL.SSLSecretName = cr.Name + "-ssl"
		}

		if len(c.SSLInternalSecretName) > 0 {
			c.ProxySQL.SSLInternalSecretName = c.SSLInternalSecretName
		} else {
			c.ProxySQL.SSLInternalSecretName = cr.Name + "-ssl-internal"
		}

		// Set maxUnavailable = 1 by default for PodDisruptionBudget-ProxySQL.
		if c.ProxySQL.PodDisruptionBudget == nil {
			defaultMaxUnavailable := intstr.FromInt(1)
			c.ProxySQL.PodDisruptionBudget = &PodDisruptionBudgetSpec{MaxUnavailable: &defaultMaxUnavailable}
		}

		if c.PXC.TerminationGracePeriodSeconds == nil {
			graceSec := int64(30)
			c.PXC.TerminationGracePeriodSeconds = &graceSec
		}

		c.ProxySQL.reconcileAffinityOpts()

		if c.Pause {
			c.ProxySQL.Size = 0
		}
	}

	if c.Backup != nil {
		if c.Backup.Image == "" {
			return false, fmt.Errorf("backup.Image can't be empty")
		}

		for _, sch := range c.Backup.Schedule {
			strg, ok := cr.Spec.Backup.Storages[sch.StorageName]
			if !ok {
				return false, fmt.Errorf("storage %s doesn't exist", sch.StorageName)
			}
			switch strg.Type {
			case BackupStorageS3:
				//TODO what should we check here?
			case BackupStorageFilesystem:
				if strg.Volume == nil {
					return false, fmt.Errorf("backup storage %s: volume should be specified", sch.StorageName)
				}
				changed, err = strg.Volume.reconcileOpts()
				if err != nil {
					return false, fmt.Errorf("backup.Volume: %v", err)
				}
			}
		}
	}

	return changed, nil
}

func (cr *PerconaXtraDBCluster) setVersion() error {
	// Need to do this becose API always returns "v1"
	apiVersion := cr.APIVersion
	if lastCR, ok := cr.Annotations["kubectl.kubernetes.io/last-applied-configuration"]; ok {
		var newCR PerconaXtraDBCluster
		err := json.Unmarshal([]byte(lastCR), &newCR)
		if err != nil {
			return errors.Wrap(err, "unmarshal cr")
		}
		apiVersion = newCR.APIVersion
	}
	crVersion := strings.Replace(strings.TrimLeft(apiVersion, "pxc.percona.com/v"), "-", ".", -1)
	version, err := v.NewVersion(crVersion)
	if err != nil {
		return errors.Wrap(err, "new version")
	}
	cr.version = version

	return nil
}

// CompareVersionWith compares given version to current version. Returns -1, 0, or 1 if given version is smaller, equal, or larger than the current version, respectively.
func (cr *PerconaXtraDBCluster) CompareVersionWith(version string) int {
	//using Must because "version" must be right format
	return cr.version.Compare(v.Must(v.NewVersion(version)))
}

const AffinityTopologyKeyOff = "none"

var affinityValidTopologyKeys = map[string]struct{}{
	AffinityTopologyKeyOff:                     struct{}{},
	"kubernetes.io/hostname":                   struct{}{},
	"failure-domain.beta.kubernetes.io/zone":   struct{}{},
	"failure-domain.beta.kubernetes.io/region": struct{}{},
}

var defaultAffinityTopologyKey = "kubernetes.io/hostname"

// reconcileAffinityOpts ensures that the affinity is set to the valid values.
// - if the affinity doesn't set at all - set topology key to `defaultAffinityTopologyKey`
// - if topology key is set and the value not the one of `affinityValidTopologyKeys` - set to `defaultAffinityTopologyKey`
// - if topology key set to valuse of `affinityOff` - disable the affinity at all
// - if `Advanced` affinity is set - leave everything as it is and set topology key to nil (Advanced options has a higher priority)
func (p *PodSpec) reconcileAffinityOpts() {
	switch {
	case p.Affinity == nil:
		p.Affinity = &PodAffinity{
			TopologyKey: &defaultAffinityTopologyKey,
		}

	case p.Affinity.TopologyKey == nil:
		p.Affinity.TopologyKey = &defaultAffinityTopologyKey

	case p.Affinity.Advanced != nil:
		p.Affinity.TopologyKey = nil

	case p.Affinity != nil && p.Affinity.TopologyKey != nil:
		if _, ok := affinityValidTopologyKeys[*p.Affinity.TopologyKey]; !ok {
			p.Affinity.TopologyKey = &defaultAffinityTopologyKey
		}
	}
}

func (v *VolumeSpec) reconcileOpts() (changed bool, err error) {
	if v.EmptyDir == nil && v.HostPath == nil && v.PersistentVolumeClaim == nil {
		v.PersistentVolumeClaim = &corev1.PersistentVolumeClaimSpec{}
	}

	if v.PersistentVolumeClaim != nil {
		_, ok := v.PersistentVolumeClaim.Resources.Requests[corev1.ResourceStorage]
		if !ok {
			return changed, fmt.Errorf("volume.resources.storage can't be empty")
		}

		if v.PersistentVolumeClaim.AccessModes == nil || len(v.PersistentVolumeClaim.AccessModes) == 0 {
			v.PersistentVolumeClaim.AccessModes = []corev1.PersistentVolumeAccessMode{corev1.ReadWriteOnce}
			changed = true
		}
	}

	return changed, nil
}<|MERGE_RESOLUTION|>--- conflicted
+++ resolved
@@ -174,26 +174,18 @@
 }
 
 type BackupStorageSpec struct {
-<<<<<<< HEAD
-	Type            BackupStorageType          `json:"type"`
-	S3              BackupStorageS3Spec        `json:"s3,omitempty"`
-	Volume          *VolumeSpec                `json:"volume,omitempty"`
-	NodeSelector    map[string]string          `json:"nodeSelector,omitempty"`
-	Resources       *PodResources              `json:"resources,omitempty"`
-	SecurityContext *corev1.PodSecurityContext `json:"securityContext,omitempty"`
-=======
-	Type              BackupStorageType   `json:"type"`
-	S3                BackupStorageS3Spec `json:"s3,omitempty"`
-	Volume            *VolumeSpec         `json:"volume,omitempty"`
-	NodeSelector      map[string]string   `json:"nodeSelector,omitempty"`
-	Resources         *PodResources       `json:"resources,omitempty"`
-	Affinity          *corev1.Affinity    `json:"affinity,omitempty"`
-	Tolerations       []corev1.Toleration `json:"tolerations,omitempty"`
-	Annotations       map[string]string   `json:"annotations,omitempty"`
-	Labels            map[string]string   `json:"labels,omitempty"`
-	SchedulerName     string              `json:"schedulerName,omitempty"`
-	PriorityClassName string              `json:"priorityClassName,omitempty"`
->>>>>>> 00fc445f
+	Type              BackupStorageType          `json:"type"`
+	S3                BackupStorageS3Spec        `json:"s3,omitempty"`
+	Volume            *VolumeSpec                `json:"volume,omitempty"`
+	NodeSelector      map[string]string          `json:"nodeSelector,omitempty"`
+	Resources         *PodResources              `json:"resources,omitempty"`
+	SecurityContext   *corev1.PodSecurityContext `json:"securityContext,omitempty"`
+	Affinity          *corev1.Affinity           `json:"affinity,omitempty"`
+	Tolerations       []corev1.Toleration        `json:"tolerations,omitempty"`
+	Annotations       map[string]string          `json:"annotations,omitempty"`
+	Labels            map[string]string          `json:"labels,omitempty"`
+	SchedulerName     string                     `json:"schedulerName,omitempty"`
+	PriorityClassName string                     `json:"priorityClassName,omitempty"`
 }
 
 type BackupStorageType string
