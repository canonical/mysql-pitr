--- conflicted
+++ resolved
@@ -291,20 +291,12 @@
 
 	podNamePrefix := fmt.Sprintf("%s.%s.%s", pod.Name, sfsName, cr.Namespace)
 
-<<<<<<< HEAD
-	for i := 0; i < waitLimit; i++ {
-		statuses, err := database.Status(podNamePrefix, pod.Name+"."+cr.Name+"-pxc."+cr.Namespace)
-		if err != nil && err != queries.ErrNotFound {
-			return fmt.Errorf("failed to get status: %v", err)
-		}
-=======
 	return retry(time.Second*10, time.Duration(waitLimit)*time.Second,
 		func() (bool, error) {
-			statuses, err := database.Status(podNamePrefix, pod.Status.PodIP)
+			statuses, err := database.Status(podNamePrefix, pod.Name+"."+cr.Name+"-pxc."+cr.Namespace)
 			if err != nil && err != queries.ErrNotFound {
 				return false, fmt.Errorf("failed to get status: %v", err)
 			}
->>>>>>> 8d388884
 
 			for _, status := range statuses {
 				if status != "ONLINE" {
